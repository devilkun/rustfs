use crate::arn::TargetID;
use crate::store::{Key, Store};
use crate::{
<<<<<<< HEAD
    error::NotificationError, notifier::EventNotifier, registry::TargetRegistry, rules::BucketNotificationConfig, stream, Event, EventName,
    StoreError, Target,
=======
    Event, StoreError, Target, error::NotificationError, notifier::EventNotifier, registry::TargetRegistry,
    rules::BucketNotificationConfig, stream,
>>>>>>> 0178ec50
};
use ecstore::config::{Config, KVS};
use std::collections::HashMap;
use std::sync::Arc;
use std::sync::atomic::{AtomicUsize, Ordering};
use std::time::{Duration, Instant};
use tokio::sync::{RwLock, Semaphore, mpsc};
use tracing::{debug, error, info, warn};

/// Notify the system of monitoring indicators
pub struct NotificationMetrics {
    /// The number of events currently being processed
    processing_events: AtomicUsize,
    /// Number of events that have been successfully processed
    processed_events: AtomicUsize,
    /// Number of events that failed to handle
    failed_events: AtomicUsize,
    /// System startup time
    start_time: Instant,
}

impl Default for NotificationMetrics {
    fn default() -> Self {
        Self::new()
    }
}

impl NotificationMetrics {
    pub fn new() -> Self {
        NotificationMetrics {
            processing_events: AtomicUsize::new(0),
            processed_events: AtomicUsize::new(0),
            failed_events: AtomicUsize::new(0),
            start_time: Instant::now(),
        }
    }

    // Provide public methods to increase count
    pub fn increment_processing(&self) {
        self.processing_events.fetch_add(1, Ordering::Relaxed);
    }

    pub fn increment_processed(&self) {
        self.processing_events.fetch_sub(1, Ordering::Relaxed);
        self.processed_events.fetch_add(1, Ordering::Relaxed);
    }

    pub fn increment_failed(&self) {
        self.processing_events.fetch_sub(1, Ordering::Relaxed);
        self.failed_events.fetch_add(1, Ordering::Relaxed);
    }

    // Provide public methods to get count
    pub fn processing_count(&self) -> usize {
        self.processing_events.load(Ordering::Relaxed)
    }

    pub fn processed_count(&self) -> usize {
        self.processed_events.load(Ordering::Relaxed)
    }

    pub fn failed_count(&self) -> usize {
        self.failed_events.load(Ordering::Relaxed)
    }

    pub fn uptime(&self) -> Duration {
        self.start_time.elapsed()
    }
}

/// The notification system that integrates all components
pub struct NotificationSystem {
    /// The event notifier
    pub notifier: Arc<EventNotifier>,
    /// The target registry
    pub registry: Arc<TargetRegistry>,
    /// The current configuration
    pub config: Arc<RwLock<Config>>,
    /// Cancel sender for managing stream processing tasks
    stream_cancellers: Arc<RwLock<HashMap<TargetID, mpsc::Sender<()>>>>,
    /// Concurrent control signal quantity
    concurrency_limiter: Arc<Semaphore>,
    /// Monitoring indicators
    metrics: Arc<NotificationMetrics>,
}

impl NotificationSystem {
    /// Creates a new NotificationSystem
    pub fn new(config: Config) -> Self {
        NotificationSystem {
            notifier: Arc::new(EventNotifier::new()),
            registry: Arc::new(TargetRegistry::new()),
            config: Arc::new(RwLock::new(config)),
            stream_cancellers: Arc::new(RwLock::new(HashMap::new())),
            concurrency_limiter: Arc::new(Semaphore::new(
                std::env::var("RUSTFS_TARGET_STREAM_CONCURRENCY")
                    .ok()
                    .and_then(|s| s.parse().ok())
                    .unwrap_or(20),
            )), // Limit the maximum number of concurrent processing events to 20
            metrics: Arc::new(NotificationMetrics::new()),
        }
    }

    /// Initializes the notification system
    pub async fn init(&self) -> Result<(), NotificationError> {
        info!("Initialize notification system...");

        let config = self.config.read().await;
        debug!("Initializing notification system with config: {:?}", *config);
        let targets: Vec<Box<dyn Target + Send + Sync>> = self.registry.create_targets_from_config(&config).await?;

        info!("{} notification targets were created", targets.len());

        // Initiate event stream processing for each storage enabled target
        let mut cancellers = HashMap::new();
        for target in &targets {
            let target_id = target.id();
            info!("Initializing target: {}", target.id());
            // Initialize the target
            if let Err(e) = target.init().await {
                error!("Target {} Initialization failed:{}", target.id(), e);
                continue;
            }
            debug!("Target {} initialized successfully,enabled:{}", target_id, target.is_enabled());
            // Check if the target is enabled and has storage
            if target.is_enabled() {
                if let Some(store) = target.store() {
                    info!("Start event stream processing for target {}", target.id());

                    // The storage of the cloned target and the target itself
                    let store_clone = store.boxed_clone();
                    let target_box = target.clone_dyn();
                    let target_arc = Arc::from(target_box);

                    // Add a reference to the monitoring metrics
                    let metrics = self.metrics.clone();
                    let semaphore = self.concurrency_limiter.clone();

                    // Encapsulated enhanced version of start_event_stream
                    let cancel_tx = self.enhanced_start_event_stream(store_clone, target_arc, metrics, semaphore);

                    // Start event stream processing and save cancel sender
                    let target_id_clone = target_id.clone();
                    cancellers.insert(target_id, cancel_tx);
                    info!("Event stream processing for target {} is started successfully", target_id_clone);
                } else {
                    info!("Target {} No storage is configured, event stream processing is skipped", target_id);
                }
            } else {
                info!("Target {} is not enabled, event stream processing is skipped", target_id);
            }
        }

        // Update canceler collection
        *self.stream_cancellers.write().await = cancellers;
        // Initialize the bucket target
        self.notifier.init_bucket_targets(targets).await?;
        info!("Notification system initialized");
        Ok(())
    }

    /// Gets a list of Targets for all currently active (initialized).
    ///
    /// # Return
    /// A Vec containing all active Targets `TargetID`.
    pub async fn get_active_targets(&self) -> Vec<TargetID> {
        self.notifier.target_list().read().await.keys()
    }

    /// Checks if there are active subscribers for the given bucket and event name.
    pub async fn has_subscriber(&self, bucket: &str, event_name: &EventName) -> bool {
        self.notifier.has_subscriber(bucket, event_name).await
    }

    async fn update_config_and_reload<F>(&self, mut modifier: F) -> Result<(), NotificationError>
    where
        F: FnMut(&mut Config) -> bool, // The closure returns a boolean value indicating whether the configuration has been changed
    {
        let Some(store) = ecstore::global::new_object_layer_fn() else {
            return Err(NotificationError::ServerNotInitialized);
        };

        let mut new_config = ecstore::config::com::read_config_without_migrate(store.clone())
            .await
            .map_err(|e| NotificationError::ReadConfig(e.to_string()))?;

        if !modifier(&mut new_config) {
            // If the closure indication has not changed, return in advance
            info!("Configuration not changed, skipping save and reload.");
            return Ok(());
        }

        if let Err(e) = ecstore::config::com::save_server_config(store, &new_config).await {
            error!("Failed to save config: {}", e);
            return Err(NotificationError::SaveConfig(e.to_string()));
        }

        info!("Configuration updated. Reloading system...");
        self.reload_config(new_config).await
    }

    /// Accurately remove a Target and its related resources through TargetID.
    ///
    /// This process includes:
    /// 1. Stop the event stream associated with the Target (if present).
    /// 2. Remove the Target instance from the activity list of Notifier.
    /// 3. Remove the configuration item of the Target from the system configuration.
    ///
    /// # Parameters
    /// * `target_id` - The unique identifier of the Target to be removed.
    ///
    /// # return
    /// If successful, return `Ok(())`.
    pub async fn remove_target(&self, target_id: &TargetID, target_type: &str) -> Result<(), NotificationError> {
        info!("Attempting to remove target: {}", target_id);

<<<<<<< HEAD
        self.update_config_and_reload(|config| {
            let mut changed = false;
            if let Some(targets_of_type) = config.0.get_mut(target_type) {
                if targets_of_type.remove(&target_id.name).is_some() {
                    info!("Remove target from configuration {}", target_id);
                    changed = true;
                }
                if targets_of_type.is_empty() {
                    config.0.remove(target_type);
                }
=======
        let Some(store) = ecstore::global::new_object_layer_fn() else {
            return Err(NotificationError::Io(std::io::Error::other("errServerNotInitialized")));
        };

        let mut new_config = ecstore::config::com::read_config_without_migrate(store.clone())
            .await
            .map_err(|e| NotificationError::Configuration(format!("Failed to read notification config: {}", e)))?;

        let mut changed = false;
        if let Some(targets_of_type) = new_config.0.get_mut(target_type) {
            if targets_of_type.remove(&target_id.name).is_some() {
                info!("Removed target {} from the configuration.", target_id);
                changed = true;
>>>>>>> 0178ec50
            }
            if !changed {
                warn!("Target {} not found in configuration", target_id);
            }
            changed
        })
        .await
    }

    /// Set or update a Target configuration.
    /// If the configuration is changed, the entire notification system will be automatically reloaded to apply the changes.
    ///
    /// # Arguments
    /// * `target_type` - Target type, such as "notify_webhook" or "notify_mqtt".
    /// * `target_name` - A unique name for a Target, such as "1".
    /// * `kvs` - The full configuration of the Target.
    ///
    /// # Returns
    /// Result<(), NotificationError>
    /// If the target configuration is successfully set, it returns Ok(()).
    /// If the target configuration is invalid, it returns Err(NotificationError::Configuration).
    pub async fn set_target_config(&self, target_type: &str, target_name: &str, kvs: KVS) -> Result<(), NotificationError> {
        info!("Setting config for target {} of type {}", target_name, target_type);
<<<<<<< HEAD
        self.update_config_and_reload(|config| {
            config
                .0
                .entry(target_type.to_string())
                .or_default()
                .insert(target_name.to_string(), kvs.clone());
            true // The configuration is always modified
        })
        .await
=======
        // 1. Get the storage handle
        let Some(store) = ecstore::global::new_object_layer_fn() else {
            return Err(NotificationError::Io(std::io::Error::other("errServerNotInitialized")));
        };

        // 2. Read the latest configuration from storage
        let mut new_config = ecstore::config::com::read_config_without_migrate(store.clone())
            .await
            .map_err(|e| NotificationError::Configuration(format!("Failed to read notification config: {}", e)))?;

        // 3. Modify the configuration copy
        new_config
            .0
            .entry(target_type.to_string())
            .or_default()
            .insert(target_name.to_string(), kvs);

        // 4. Persist the new configuration
        if let Err(e) = ecstore::config::com::save_server_config(store, &new_config).await {
            error!("Failed to save notification config: {}", e);
            return Err(NotificationError::Configuration(format!("Failed to save notification config: {}", e)));
        }

        // 5. After the persistence is successful, the system will be reloaded to apply changes.
        match self.reload_config(new_config).await {
            Ok(_) => {
                info!(
                    "Target {} of type {} configuration updated and reloaded successfully",
                    target_name, target_type
                );
                Ok(())
            }
            Err(e) => {
                error!("Failed to reload config for target {} of type {}: {}", target_name, target_type, e);
                Err(NotificationError::Configuration(format!(
                    "Configuration saved, but failed to reload: {}",
                    e
                )))
            }
        }
>>>>>>> 0178ec50
    }

    /// Removes all notification configurations for a bucket.
    pub async fn remove_bucket_notification_config(&self, bucket_name: &str) {
        self.notifier.remove_rules_map(bucket_name).await;
    }

    /// Removes a Target configuration.
    /// If the configuration is successfully removed, the entire notification system will be automatically reloaded.
    ///
    /// # Arguments
    /// * `target_type` - Target type, such as "notify_webhook" or "notify_mqtt".
    /// * `target_name` - A unique name for a Target, such as "1".
    ///
    /// # Returns
    /// Result<(), NotificationError>
    ///
    /// If the target configuration is successfully removed, it returns Ok(()).
    /// If the target configuration does not exist, it returns Ok(()) without making any changes.
    pub async fn remove_target_config(&self, target_type: &str, target_name: &str) -> Result<(), NotificationError> {
        info!("Removing config for target {} of type {}", target_name, target_type);
<<<<<<< HEAD
        self.update_config_and_reload(|config| {
            let mut changed = false;
            if let Some(targets) = config.0.get_mut(target_type) {
                if targets.remove(target_name).is_some() {
                    changed = true;
                }
                if targets.is_empty() {
                    config.0.remove(target_type);
                }
=======
        let Some(store) = ecstore::global::new_object_layer_fn() else {
            return Err(NotificationError::Io(std::io::Error::other("errServerNotInitialized")));
        };

        let mut new_config = ecstore::config::com::read_config_without_migrate(store.clone())
            .await
            .map_err(|e| NotificationError::Configuration(format!("Failed to read notification config: {}", e)))?;

        let mut changed = false;
        if let Some(targets) = new_config.0.get_mut(target_type) {
            if targets.remove(target_name).is_some() {
                changed = true;
>>>>>>> 0178ec50
            }
            if !changed {
                info!("Target {} of type {} not found, no changes made.", target_name, target_type);
            }
            changed
        })
        .await
    }

    /// Enhanced event stream startup function, including monitoring and concurrency control
    fn enhanced_start_event_stream(
        &self,
        store: Box<dyn Store<Event, Error = StoreError, Key = Key> + Send>,
        target: Arc<dyn Target + Send + Sync>,
        metrics: Arc<NotificationMetrics>,
        semaphore: Arc<Semaphore>,
    ) -> mpsc::Sender<()> {
        // Event Stream Processing Using Batch Version
        stream::start_event_stream_with_batching(store, target, metrics, semaphore)
    }

    /// Update configuration
    async fn update_config(&self, new_config: Config) {
        let mut config = self.config.write().await;
        *config = new_config;
    }

    /// Reloads the configuration
    pub async fn reload_config(&self, new_config: Config) -> Result<(), NotificationError> {
        info!("Reload notification configuration starts");

        // Stop all existing streaming services
        let mut cancellers = self.stream_cancellers.write().await;
        for (target_id, cancel_tx) in cancellers.drain() {
            info!("Stop event stream processing for target {}", target_id);
            let _ = cancel_tx.send(()).await;
        }

        // Update the config
        self.update_config(new_config.clone()).await;

        // Create a new target from configuration
        let targets: Vec<Box<dyn Target + Send + Sync>> = self
            .registry
            .create_targets_from_config(&new_config)
            .await
            .map_err(NotificationError::Target)?;

        info!("{} notification targets were created from the new configuration", targets.len());

        // Start new event stream processing for each storage enabled target
        let mut new_cancellers = HashMap::new();
        for target in &targets {
            let target_id = target.id();

            // Initialize the target
            if let Err(e) = target.init().await {
                error!("Target {} Initialization failed:{}", target_id, e);
                continue;
            }
            // Check if the target is enabled and has storage
            if target.is_enabled() {
                if let Some(store) = target.store() {
                    info!("Start new event stream processing for target {}", target_id);

                    // The storage of the cloned target and the target itself
                    let store_clone = store.boxed_clone();
                    let target_box = target.clone_dyn();
                    let target_arc = Arc::from(target_box);

                    // Add a reference to the monitoring metrics
                    let metrics = self.metrics.clone();
                    let semaphore = self.concurrency_limiter.clone();

                    // Encapsulated enhanced version of start_event_stream
                    let cancel_tx = self.enhanced_start_event_stream(store_clone, target_arc, metrics, semaphore);

                    // Start event stream processing and save cancel sender
                    // let cancel_tx = start_event_stream(store_clone, target_clone);
                    let target_id_clone = target_id.clone();
                    new_cancellers.insert(target_id, cancel_tx);
                    info!("Event stream processing of target {} is restarted successfully", target_id_clone);
                } else {
                    info!("Target {} No storage is configured, event stream processing is skipped", target_id);
                }
            } else {
                info!("Target {} disabled, event stream processing is skipped", target_id);
            }
        }

        // Update canceler collection
        *cancellers = new_cancellers;

        // Initialize the bucket target
        self.notifier.init_bucket_targets(targets).await?;
        info!("Configuration reloaded end");
        Ok(())
    }

    /// Loads the bucket notification configuration
    pub async fn load_bucket_notification_config(
        &self,
        bucket_name: &str,
        config: &BucketNotificationConfig,
    ) -> Result<(), NotificationError> {
        let arn_list = self.notifier.get_arn_list(&config.region).await;
        if arn_list.is_empty() {
            return Err(NotificationError::Configuration("No targets configured".to_string()));
        }
        info!("Available ARNs: {:?}", arn_list);
        // Validate the configuration against the available ARNs
        if let Err(e) = config.validate(&config.region, &arn_list) {
            debug!("Bucket notification config validation region:{} failed: {}", &config.region, e);
            if !e.to_string().contains("ARN not found") {
                return Err(NotificationError::BucketNotification(e.to_string()));
            } else {
                error!("{}", e);
            }
        }

        // let rules_map = config.to_rules_map();
        let rules_map = config.get_rules_map();
        self.notifier.add_rules_map(bucket_name, rules_map.clone()).await;
        info!("Loaded notification config for bucket: {}", bucket_name);
        Ok(())
    }

    /// Sends an event
    pub async fn send_event(&self, event: Arc<Event>) {
        self.notifier.send(event).await;
    }

    /// Obtain system status information
    pub fn get_status(&self) -> HashMap<String, String> {
        let mut status = HashMap::new();

        status.insert("uptime_seconds".to_string(), self.metrics.uptime().as_secs().to_string());
        status.insert("processing_events".to_string(), self.metrics.processing_count().to_string());
        status.insert("processed_events".to_string(), self.metrics.processed_count().to_string());
        status.insert("failed_events".to_string(), self.metrics.failed_count().to_string());

        status
    }

    // Add a method to shut down the system
    pub async fn shutdown(&self) {
        info!("Turn off the notification system");

        // Get the number of active targets
        let active_targets = self.stream_cancellers.read().await.len();
        info!("Stops {} active event stream processing tasks", active_targets);

        let mut cancellers = self.stream_cancellers.write().await;
        for (target_id, cancel_tx) in cancellers.drain() {
            info!("Stop event stream processing for target {}", target_id);
            let _ = cancel_tx.send(()).await;
        }
        // Wait for a short while to make sure the task has a chance to complete
        tokio::time::sleep(Duration::from_millis(500)).await;

        info!("Notify the system to be shut down completed");
    }
}

impl Drop for NotificationSystem {
    fn drop(&mut self) {
        // Asynchronous operation cannot be used here, but logs can be recorded.
        info!("Notify the system instance to be destroyed");
        let status = self.get_status();
        for (key, value) in status {
            info!("key:{}, value:{}", key, value);
        }

        info!("Notification system status at shutdown:");
    }
}

/// Loads configuration from a file
pub async fn load_config_from_file(path: &str, system: &NotificationSystem) -> Result<(), NotificationError> {
    let config_data = tokio::fs::read(path)
        .await
        .map_err(|e| NotificationError::Configuration(format!("Failed to read config file: {}", e)))?;

    let config = Config::unmarshal(config_data.as_slice())
        .map_err(|e| NotificationError::Configuration(format!("Failed to parse config: {}", e)))?;
    system.reload_config(config).await
}<|MERGE_RESOLUTION|>--- conflicted
+++ resolved
@@ -1,13 +1,8 @@
 use crate::arn::TargetID;
 use crate::store::{Key, Store};
 use crate::{
-<<<<<<< HEAD
-    error::NotificationError, notifier::EventNotifier, registry::TargetRegistry, rules::BucketNotificationConfig, stream, Event, EventName,
-    StoreError, Target,
-=======
-    Event, StoreError, Target, error::NotificationError, notifier::EventNotifier, registry::TargetRegistry,
+    Event, EventName, StoreError, Target, error::NotificationError, notifier::EventNotifier, registry::TargetRegistry,
     rules::BucketNotificationConfig, stream,
->>>>>>> 0178ec50
 };
 use ecstore::config::{Config, KVS};
 use std::collections::HashMap;
@@ -225,7 +220,6 @@
     pub async fn remove_target(&self, target_id: &TargetID, target_type: &str) -> Result<(), NotificationError> {
         info!("Attempting to remove target: {}", target_id);
 
-<<<<<<< HEAD
         self.update_config_and_reload(|config| {
             let mut changed = false;
             if let Some(targets_of_type) = config.0.get_mut(target_type) {
@@ -236,21 +230,6 @@
                 if targets_of_type.is_empty() {
                     config.0.remove(target_type);
                 }
-=======
-        let Some(store) = ecstore::global::new_object_layer_fn() else {
-            return Err(NotificationError::Io(std::io::Error::other("errServerNotInitialized")));
-        };
-
-        let mut new_config = ecstore::config::com::read_config_without_migrate(store.clone())
-            .await
-            .map_err(|e| NotificationError::Configuration(format!("Failed to read notification config: {}", e)))?;
-
-        let mut changed = false;
-        if let Some(targets_of_type) = new_config.0.get_mut(target_type) {
-            if targets_of_type.remove(&target_id.name).is_some() {
-                info!("Removed target {} from the configuration.", target_id);
-                changed = true;
->>>>>>> 0178ec50
             }
             if !changed {
                 warn!("Target {} not found in configuration", target_id);
@@ -274,7 +253,6 @@
     /// If the target configuration is invalid, it returns Err(NotificationError::Configuration).
     pub async fn set_target_config(&self, target_type: &str, target_name: &str, kvs: KVS) -> Result<(), NotificationError> {
         info!("Setting config for target {} of type {}", target_name, target_type);
-<<<<<<< HEAD
         self.update_config_and_reload(|config| {
             config
                 .0
@@ -284,48 +262,6 @@
             true // The configuration is always modified
         })
         .await
-=======
-        // 1. Get the storage handle
-        let Some(store) = ecstore::global::new_object_layer_fn() else {
-            return Err(NotificationError::Io(std::io::Error::other("errServerNotInitialized")));
-        };
-
-        // 2. Read the latest configuration from storage
-        let mut new_config = ecstore::config::com::read_config_without_migrate(store.clone())
-            .await
-            .map_err(|e| NotificationError::Configuration(format!("Failed to read notification config: {}", e)))?;
-
-        // 3. Modify the configuration copy
-        new_config
-            .0
-            .entry(target_type.to_string())
-            .or_default()
-            .insert(target_name.to_string(), kvs);
-
-        // 4. Persist the new configuration
-        if let Err(e) = ecstore::config::com::save_server_config(store, &new_config).await {
-            error!("Failed to save notification config: {}", e);
-            return Err(NotificationError::Configuration(format!("Failed to save notification config: {}", e)));
-        }
-
-        // 5. After the persistence is successful, the system will be reloaded to apply changes.
-        match self.reload_config(new_config).await {
-            Ok(_) => {
-                info!(
-                    "Target {} of type {} configuration updated and reloaded successfully",
-                    target_name, target_type
-                );
-                Ok(())
-            }
-            Err(e) => {
-                error!("Failed to reload config for target {} of type {}: {}", target_name, target_type, e);
-                Err(NotificationError::Configuration(format!(
-                    "Configuration saved, but failed to reload: {}",
-                    e
-                )))
-            }
-        }
->>>>>>> 0178ec50
     }
 
     /// Removes all notification configurations for a bucket.
@@ -347,7 +283,6 @@
     /// If the target configuration does not exist, it returns Ok(()) without making any changes.
     pub async fn remove_target_config(&self, target_type: &str, target_name: &str) -> Result<(), NotificationError> {
         info!("Removing config for target {} of type {}", target_name, target_type);
-<<<<<<< HEAD
         self.update_config_and_reload(|config| {
             let mut changed = false;
             if let Some(targets) = config.0.get_mut(target_type) {
@@ -357,20 +292,6 @@
                 if targets.is_empty() {
                     config.0.remove(target_type);
                 }
-=======
-        let Some(store) = ecstore::global::new_object_layer_fn() else {
-            return Err(NotificationError::Io(std::io::Error::other("errServerNotInitialized")));
-        };
-
-        let mut new_config = ecstore::config::com::read_config_without_migrate(store.clone())
-            .await
-            .map_err(|e| NotificationError::Configuration(format!("Failed to read notification config: {}", e)))?;
-
-        let mut changed = false;
-        if let Some(targets) = new_config.0.get_mut(target_type) {
-            if targets.remove(target_name).is_some() {
-                changed = true;
->>>>>>> 0178ec50
             }
             if !changed {
                 info!("Target {} of type {} not found, no changes made.", target_name, target_type);
