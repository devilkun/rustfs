[workspace]
members = [
    "madmin", # Management dashboard and admin API interface
    "rustfs", # Core file system implementation
    "ecstore", # Erasure coding storage implementation
    "e2e_test", # End-to-end test suite
    "common/common", # Shared utilities and data structures
    "common/lock", # Distributed locking implementation
    "common/protos", # Protocol buffer definitions
    "common/workers", # Worker thread pools and task scheduling
    "iam", # Identity and Access Management
    "crypto", # Cryptography and security features
    "cli/rustfs-gui", # Graphical user interface client
    "packages/obs", # Observability utilities
    "s3select/api",
    "s3select/query",
]
resolver = "2"

[workspace.package]
edition = "2021"
license = "Apache-2.0"
repository = "https://github.com/rustfs/rustfs"
rust-version = "1.75"
version = "0.0.1"

[workspace.lints.rust]
unsafe_code = "deny"

[workspace.lints.clippy]
all = "warn"

[workspace.dependencies]
madmin = { path = "./madmin" }
async-recursion = "1.0.5"
async-trait = "0.1.87"
backon = "1.3.0"
bytes = "1.9.0"
bytesize = "1.3.0"
chrono = { version = "0.4.40", features = ["serde"] }
clap = { version = "4.5.31", features = ["derive", "env"] }
config = "0.15.9"
datafusion = "46.0.0"
derive_builder = "0.20.2"
dioxus = { version = "0.6.3", features = ["router"] }
dirs = "6.0.0"
ecstore = { path = "./ecstore" }
flatbuffers = "24.12.23"
futures = "0.3.31"
futures-util = "0.3.31"
common = { path = "./common/common" }
policy = { path = "./policy" }
hex = "0.4.3"
hyper = "1.6.0"
#hyper-rustls = { version = "0.27.5", features = ["http2"] }
hyper-util = { version = "0.1.10", features = [
    "tokio",
    "server-auto",
    "server-graceful",
] }
http = "1.2.0"
http-body = "1.0.1"
humantime = "2.1.0"
keyring = { version = "3.6.1", features = ["apple-native", "windows-native", "sync-secret-service"] }
lock = { path = "./common/lock" }
lazy_static = "1.5.0"
local-ip-address = "0.6.3"
mime = "0.3.17"
netif = "0.1.6"
once_cell = "1.21.1"
opentelemetry = { version = "0.29" }
opentelemetry-appender-tracing = { version = "0.29.1", features = ["experimental_use_tracing_span_context", "experimental_metadata_attributes"] }
opentelemetry_sdk = { version = "0.29" }
opentelemetry-stdout = { version = "0.29.0" }
opentelemetry-otlp = { version = "0.29" }
opentelemetry-prometheus = { version = "0.29" }
opentelemetry-semantic-conventions = { version = "0.29.0", features = ["semconv_experimental"] }
pin-project-lite = "0.2"
prometheus = "0.13.4"
# pin-utils = "0.1.0"
prost = "0.13.4"
prost-build = "0.13.4"
prost-types = "0.13.4"
protobuf = "3.7"
protos = { path = "./common/protos" }
rand = "0.8.5"
<<<<<<< HEAD
rdkafka = { version = "0.37", features = ["tokio"] }
reqwest = { version = "0.12.15", default-features = false, features = ["rustls-tls", "charset", "http2", "macos-system-configuration", "stream", "json", "blocking"] }
=======
reqwest = { version = "0.12.12", default-features = false, features = ["rustls-tls", "charset", "http2", "macos-system-configuration", "stream", "blocking"] }
>>>>>>> 8d4c3dfa
rfd = { version = "0.15.2", default-features = false, features = ["xdg-portal", "tokio"] }
rmp = "0.8.14"
rmp-serde = "1.3.0"
rustfs-obs = { path = "packages/obs", version = "0.0.1" }
rust-embed = "8.6.0"
rustls = { version = "0.23" }
rustls-pki-types = "1.11.0"
rustls-pemfile = "2.2.0"
s3s = { git = "https://github.com/Nugine/s3s.git", rev = "ab139f72fe768fb9d8cecfe36269451da1ca9779", default-features = true, features = [
    "tower",
] }
s3s-policy = { git = "https://github.com/Nugine/s3s.git", rev = "ab139f72fe768fb9d8cecfe36269451da1ca9779" }
shadow-rs = { version = "0.38.0", default-features = false }
serde = { version = "1.0.217", features = ["derive"] }
serde_json = "1.0.138"
sha2 = "0.10.8"
tempfile = "3.16.0"
thiserror = "2.0.12"
time = { version = "0.3.41", features = [
    "std",
    "parsing",
    "formatting",
    "macros",
    "serde",
] }
tokio = { version = "1.44.0", features = ["fs", "rt-multi-thread"] }
tonic = { version = "0.12.3", features = ["gzip"] }
tonic-build = "0.12.3"
tonic-reflection = "0.12"
tokio-rustls = { version = "0.26", default-features = false }
tokio-stream = "0.1.17"
tokio-util = { version = "0.7.13", features = ["io", "compat"] }
tower = { version = "0.5.2", features = ["timeout"] }
tower-http = { version = "0.6.2", features = ["cors"] }
tracing = "0.1.41"
tracing-core = "0.1.33"
tracing-error = "0.2.1"
tracing-subscriber = { version = "0.3.19", features = ["env-filter", "time"] }
tracing-appender = "0.2.3"
tracing-opentelemetry = "0.30"
transform-stream = "0.3.1"
url = "2.5.4"
uuid = { version = "1.15.1", features = [
    "v4",
    "fast-rng",
    "macro-diagnostics",
] }
axum = "0.7.9"
axum-server = { version = "0.6", features = ["tls-rustls"] }
md-5 = "0.10.6"
workers = { path = "./common/workers" }
test-case = "3.3.1"
snafu = "0.8.5"

[profile.wasm-dev]
inherits = "dev"
opt-level = 1

[profile.server-dev]
inherits = "dev"

[profile.android-dev]
inherits = "dev"

[profile.release]
opt-level = 3  # Optimization Level (0-3)
lto = true     # Optimize when linking
codegen-units = 1  # Reduce code generation units to improve optimization<|MERGE_RESOLUTION|>--- conflicted
+++ resolved
@@ -52,7 +52,6 @@
 policy = { path = "./policy" }
 hex = "0.4.3"
 hyper = "1.6.0"
-#hyper-rustls = { version = "0.27.5", features = ["http2"] }
 hyper-util = { version = "0.1.10", features = [
     "tokio",
     "server-auto",
@@ -84,12 +83,8 @@
 protobuf = "3.7"
 protos = { path = "./common/protos" }
 rand = "0.8.5"
-<<<<<<< HEAD
 rdkafka = { version = "0.37", features = ["tokio"] }
 reqwest = { version = "0.12.15", default-features = false, features = ["rustls-tls", "charset", "http2", "macos-system-configuration", "stream", "json", "blocking"] }
-=======
-reqwest = { version = "0.12.12", default-features = false, features = ["rustls-tls", "charset", "http2", "macos-system-configuration", "stream", "blocking"] }
->>>>>>> 8d4c3dfa
 rfd = { version = "0.15.2", default-features = false, features = ["xdg-portal", "tokio"] }
 rmp = "0.8.14"
 rmp-serde = "1.3.0"
