[workspace]
resolver = "2"
members = ["rustfs", "ecstore"]

[workspace.package]
edition = "2021"
license = "MIT OR Apache-2.0"
repository = "https://github.com/rustfs/rustfs"
rust-version = "1.75"

[workspace.dependencies]
serde = { version = "1.0.203", features = ["derive"] }
serde_json = "1.0.117"
tracing = "0.1.40"
futures = "0.3.30"
bytes = "1.6.0"
http = "1.1.0"
thiserror = "1.0.61"
time = "0.3.36"
async-trait = "0.1.80"
<<<<<<< HEAD
# tokio = { version = "1.38.0", features = ["macros", "rt", "rt-multi-thread", "fs", "io-util"] }
tokio = { version = "1.38.0", features = ["full"] }
tokio-util = { version = "0.7.8", features = ["io"] }
=======
tokio = "1.38.0"
>>>>>>> 069c5377
<|MERGE_RESOLUTION|>--- conflicted
+++ resolved
@@ -18,10 +18,4 @@
 thiserror = "1.0.61"
 time = "0.3.36"
 async-trait = "0.1.80"
-<<<<<<< HEAD
-# tokio = { version = "1.38.0", features = ["macros", "rt", "rt-multi-thread", "fs", "io-util"] }
-tokio = { version = "1.38.0", features = ["full"] }
-tokio-util = { version = "0.7.8", features = ["io"] }
-=======
-tokio = "1.38.0"
->>>>>>> 069c5377
+tokio = "1.38.0"