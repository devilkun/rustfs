--- conflicted
+++ resolved
@@ -8,12 +8,7 @@
 
 use include_dir::{include_dir, Dir};
 use mime_guess::from_path;
-<<<<<<< HEAD
-use pnet::datalink::interfaces;
-=======
->>>>>>> c07d165c
 use serde::Serialize;
-use std::net::SocketAddr;
 
 static STATIC_DIR: Dir = include_dir!("$CARGO_MANIFEST_DIR/static");
 
@@ -114,33 +109,6 @@
 
 pub async fn start_static_file_server(addrs: &str, fs_addr: &str) {
     // 将字符串解析为 SocketAddr
-<<<<<<< HEAD
-    let socket_addr: SocketAddr = fs_addr.parse().unwrap();
-
-    // 提取 IP 地址和端口号
-    let mut src_ip = socket_addr.ip();
-    let port = socket_addr.port();
-
-    if src_ip.to_string() == "0.0.0.0" {
-        for iface in interfaces() {
-            if iface.is_loopback() || !iface.is_up() {
-                continue;
-            }
-            for ip in iface.ips {
-                if ip.is_ipv4() {
-                    src_ip = ip.ip();
-                }
-            }
-        }
-    }
-
-    // FIXME: TODO: protocol from config
-    let s3_url = format!("http://{}:{}", src_ip, port);
-
-    // 创建路由
-    let app = Router::new()
-        .route("/config.json", get(config_handler).layer(axum::extract::Extension(s3_url.clone())))
-=======
     // let socket_addr: SocketAddr = fs_addr.parse().unwrap();
 
     // // 提取 IP 地址和端口号
@@ -166,16 +134,11 @@
     // 创建路由
     let app = Router::new()
         .route("/config.json", get(config_handler).layer(axum::extract::Extension(fs_addr.to_owned())))
->>>>>>> c07d165c
         .nest_service("/", get(static_handler));
 
     let listener = tokio::net::TcpListener::bind(addrs).await.unwrap();
 
-<<<<<<< HEAD
-    println!("console running on: http://{} with s3 api {}", listener.local_addr().unwrap(), s3_url);
-=======
     println!("console running on: http://{} with s3 api {}", listener.local_addr().unwrap(), fs_addr);
->>>>>>> c07d165c
 
     axum::serve(listener, app).await.unwrap();
 }