--- conflicted
+++ resolved
@@ -9,39 +9,27 @@
 };
 use futures::{Stream, StreamExt};
 use lock::{lock_args::LockArgs, Locker, GLOBAL_LOCAL_SERVER};
+
+use protos::{
+    models::{PingBody, PingBodyBuilder},
+    proto_gen::node_service::{
+        node_service_server::NodeService as Node, DeleteBucketRequest, DeleteBucketResponse, DeletePathsRequest,
+        DeletePathsResponse, DeleteRequest, DeleteResponse, DeleteVersionRequest, DeleteVersionResponse, DeleteVersionsRequest,
+        DeleteVersionsResponse, DeleteVolumeRequest, DeleteVolumeResponse, GenerallyLockRequest, GenerallyLockResponse,
+        GetBucketInfoRequest, GetBucketInfoResponse, ListBucketRequest, ListBucketResponse, ListDirRequest, ListDirResponse,
+        ListVolumesRequest, ListVolumesResponse, MakeBucketRequest, MakeBucketResponse, MakeVolumeRequest, MakeVolumeResponse,
+        MakeVolumesRequest, MakeVolumesResponse, PingRequest, PingResponse, ReadAllRequest, ReadAllResponse, ReadAtRequest,
+        ReadAtResponse, ReadMultipleRequest, ReadMultipleResponse, ReadVersionRequest, ReadVersionResponse, ReadXlRequest,
+        ReadXlResponse, RenameDataRequest, RenameDataResponse, RenameFileRequst, RenameFileResponse, RenamePartRequst,
+        RenamePartResponse, StatVolumeRequest, StatVolumeResponse, UpdateMetadataRequest, UpdateMetadataResponse, WalkDirRequest,
+        WalkDirResponse, WriteAllRequest, WriteAllResponse, WriteMetadataRequest, WriteMetadataResponse, WriteRequest,
+        WriteResponse,
+    },
+};
 use tokio::sync::mpsc;
 use tokio_stream::wrappers::ReceiverStream;
 use tonic::{Request, Response, Status, Streaming};
 use tracing::{debug, error, info};
-
-use protos::{
-    models::{PingBody, PingBodyBuilder},
-    proto_gen::node_service::{
-<<<<<<< HEAD
-        node_service_server::NodeService as Node, DeleteBucketRequest, DeleteBucketResponse, DeleteRequest, DeleteResponse,
-        DeleteVersionsRequest, DeleteVersionsResponse, DeleteVolumeRequest, DeleteVolumeResponse, GenerallyLockRequest,
-        GenerallyLockResponse, GetBucketInfoRequest, GetBucketInfoResponse, ListBucketRequest, ListBucketResponse,
-        ListDirRequest, ListDirResponse, ListVolumesRequest, ListVolumesResponse, MakeBucketRequest, MakeBucketResponse,
-        MakeVolumeRequest, MakeVolumeResponse, MakeVolumesRequest, MakeVolumesResponse, PingRequest, PingResponse,
-        ReadAllRequest, ReadAllResponse, ReadAtRequest, ReadAtResponse, ReadMultipleRequest, ReadMultipleResponse,
-        ReadVersionRequest, ReadVersionResponse, ReadXlRequest, ReadXlResponse, RenameDataRequest, RenameDataResponse,
-        RenameFileRequst, RenameFileResponse, StatVolumeRequest, StatVolumeResponse, WalkDirRequest, WalkDirResponse,
-        WriteAllRequest, WriteAllResponse, WriteMetadataRequest, WriteMetadataResponse, WriteRequest, WriteResponse,
-=======
-        node_service_server::{NodeService as Node, NodeServiceServer as NodeServer},
-        DeleteBucketRequest, DeleteBucketResponse, DeletePathsRequest, DeletePathsResponse, DeleteRequest, DeleteResponse,
-        DeleteVersionRequest, DeleteVersionResponse, DeleteVersionsRequest, DeleteVersionsResponse, DeleteVolumeRequest,
-        DeleteVolumeResponse, GetBucketInfoRequest, GetBucketInfoResponse, ListBucketRequest, ListBucketResponse, ListDirRequest,
-        ListDirResponse, ListVolumesRequest, ListVolumesResponse, MakeBucketRequest, MakeBucketResponse, MakeVolumeRequest,
-        MakeVolumeResponse, MakeVolumesRequest, MakeVolumesResponse, PingRequest, PingResponse, ReadAllRequest, ReadAllResponse,
-        ReadAtRequest, ReadAtResponse, ReadMultipleRequest, ReadMultipleResponse, ReadVersionRequest, ReadVersionResponse,
-        ReadXlRequest, ReadXlResponse, RenameDataRequest, RenameDataResponse, RenameFileRequst, RenameFileResponse,
-        RenamePartRequst, RenamePartResponse, StatVolumeRequest, StatVolumeResponse, UpdateMetadataRequest,
-        UpdateMetadataResponse, WalkDirRequest, WalkDirResponse, WriteAllRequest, WriteAllResponse, WriteMetadataRequest,
-        WriteMetadataResponse, WriteRequest, WriteResponse,
->>>>>>> cef6a583
-    },
-};
 
 type ResponseStream<T> = Pin<Box<dyn Stream<Item = Result<T, tonic::Status>> + Send>>;
 
