mod admin;
mod auth;
mod config;
mod console;
mod grpc;
mod logging;
mod service;
mod storage;
<<<<<<< HEAD
=======
mod utils;
>>>>>>> a0fef99f

use crate::auth::IAMAuth;
use crate::console::{init_console_cfg, CONSOLE_CONFIG};
use chrono::Datelike;
use clap::Parser;
use common::{
    error::{Error, Result},
    globals::set_global_addr,
};
use config::{DEFAULT_ACCESS_KEY, DEFAULT_SECRET_KEY};
use ecstore::heal::background_heal_ops::init_auto_heal;
use ecstore::utils::net::{self, get_available_port};
use ecstore::{
    endpoints::EndpointServerPools,
    heal::data_scanner::init_data_scanner,
    set_global_endpoints,
    store::{init_local_disks, ECStore},
    update_erasure_type,
};
use ecstore::{global::set_global_rustfs_port, notification_sys::new_global_notification_sys};
use grpc::make_server;
use hyper_util::{
    rt::{TokioExecutor, TokioIo},
    server::conn::auto::Builder as ConnBuilder,
    service::TowerToHyperService,
};
use iam::init_iam_sys;
use protos::proto_gen::node_service::node_service_server::NodeServiceServer;
use s3s::{host::MultiDomain, service::S3ServiceBuilder};
use service::hybrid;
use std::{io::IsTerminal, net::SocketAddr};
use tokio::net::TcpListener;
use tonic::{metadata::MetadataValue, Request, Status};
use tower_http::cors::CorsLayer;
use tracing::{debug, error, info, warn};
use tracing_error::ErrorLayer;
use tracing_subscriber::{layer::SubscriberExt, util::SubscriberInitExt};

fn setup_tracing() {
    use tracing_subscriber::EnvFilter;

    let env_filter = EnvFilter::try_from_default_env().unwrap_or_else(|_| EnvFilter::new("info"));
    let enable_color = std::io::stdout().is_terminal();

    let subscriber = tracing_subscriber::fmt::fmt()
        .pretty()
        .with_env_filter(env_filter)
        .with_ansi(enable_color)
        .with_file(true)
        .with_line_number(true)
        .finish()
        .with(ErrorLayer::default());

    subscriber.try_init().expect("failed to set global default subscriber");
}

fn check_auth(req: Request<()>) -> Result<Request<()>, Status> {
    let token: MetadataValue<_> = "rustfs rpc".parse().unwrap();

    match req.metadata().get("authorization") {
        Some(t) if token == t => Ok(req),
        _ => Err(Status::unauthenticated("No valid auth token")),
    }
}

fn print_server_info() {
    let cfg = CONSOLE_CONFIG.get().unwrap();
    let current_year = chrono::Utc::now().year();

    // 使用自定义宏打印服务器信息
    info!("RustFS Object Storage Server");
    info!("Copyright: 2024-{} RustFS, Inc", current_year);
    info!("License: {}", cfg.license());
    info!("Version: {}", cfg.version());
    info!("Docs: {}", cfg.doc());
}

fn main() -> Result<()> {
    //解析获得到的参数
    let opt = config::Opt::parse();

    //设置 trace
    setup_tracing();

    //运行参数
    run(opt)
}

#[tokio::main]
async fn run(opt: config::Opt) -> Result<()> {
    debug!("opt: {:?}", &opt);

    let mut server_addr = net::check_local_server_addr(opt.address.as_str()).unwrap();

    if server_addr.port() == 0 {
        server_addr.set_port(get_available_port());
    }

    let server_port = server_addr.port();

    let server_address = server_addr.to_string();

    debug!("server_address {}", &server_address);

    //设置 AK 和 SK

    iam::init_global_action_cred(Some(opt.access_key.clone()), Some(opt.secret_key.clone())).unwrap();
    set_global_rustfs_port(server_port);

    //监听地址，端口从参数中获取
    let listener = TcpListener::bind(server_address.clone()).await?;
    //获取监听地址
    let local_addr: SocketAddr = listener.local_addr()?;
    let local_ip = utils::get_local_ip().ok_or(local_addr.ip()).unwrap();

    // 用于 rpc
    let (endpoint_pools, setup_type) = EndpointServerPools::from_volumes(server_address.clone().as_str(), opt.volumes.clone())
        .map_err(|err| Error::from_string(err.to_string()))?;

    // Print RustFS-style logging for pool formatting
    for (i, eps) in endpoint_pools.as_ref().iter().enumerate() {
        info!(
            "Formatting {}st pool, {} set(s), {} drives per set.",
            i + 1,
            eps.set_count,
            eps.drives_per_set
        );

        // Add warning for host with multiple drives in a set (similar to RustFS)
        if eps.drives_per_set > 1 {
            warn!("WARNING: Host local has more than 0 drives of set. A host failure will result in data becoming unavailable.");
        }
    }

    // Detailed endpoint information (showing all API endpoints)
    let api_endpoints = format!("http://{}:{}", local_ip, server_port);
    let localhost_endpoint = format!("http://127.0.0.1:{}", server_port);
    info!("API: {}  {}", api_endpoints, localhost_endpoint);
    info!("   RootUser: {}", opt.access_key.clone());
    info!("   RootPass: {}", opt.secret_key.clone());
    if DEFAULT_ACCESS_KEY.eq(&opt.access_key) && DEFAULT_SECRET_KEY.eq(&opt.secret_key) {
        warn!("Detected default credentials '{}:{}', we recommend that you change these values with 'RUSTFS_ACCESS_KEY' and 'RUSTFS_SECRET_KEY' environment variables", DEFAULT_ACCESS_KEY, DEFAULT_SECRET_KEY);
    }

    for (i, eps) in endpoint_pools.as_ref().iter().enumerate() {
        info!(
            "created endpoints {}, set_count:{}, drives_per_set: {}, cmd: {:?}",
            i, eps.set_count, eps.drives_per_set, eps.cmd_line
        );
    }

    set_global_addr(&opt.address).await;

    set_global_endpoints(endpoint_pools.as_ref().clone());
    update_erasure_type(setup_type).await;

    // 初始化本地磁盘
    init_local_disks(endpoint_pools.clone())
        .await
        .map_err(|err| Error::from_string(err.to_string()))?;

    // Setup S3 service
    // 本项目使用 s3s 库来实现 s3 服务
    let service = {
        let store = storage::ecfs::FS::new();
        // let mut b = S3ServiceBuilder::new(storage::ecfs::FS::new(server_address.clone(), endpoint_pools).await?);
        let mut b = S3ServiceBuilder::new(store.clone());

<<<<<<< HEAD
        //显示 info 信息
        info!("authentication is enabled {}, {}", &opt.access_key, &opt.secret_key);
        b.set_auth(IAMAuth::new(opt.access_key, opt.secret_key));
=======
        let access_key = opt.access_key.clone();
        let secret_key = opt.secret_key.clone();
        //显示info信息
        debug!("authentication is enabled {}, {}", &access_key, &secret_key);

        b.set_auth(IAMAuth::new(access_key, secret_key));
>>>>>>> a0fef99f

        b.set_access(store.clone());

        b.set_route(admin::make_admin_route()?);

        if !opt.server_domains.is_empty() {
            info!("virtual-hosted-style requests are enabled use domain_name {:?}", &opt.server_domains);
            b.set_host(MultiDomain::new(&opt.server_domains)?);
        }

        // // Enable parsing virtual-hosted-style requests
        // if let Some(dm) = opt.domain_name {
        //     info!("virtual-hosted-style requests are enabled use domain_name {}", &dm);
        //     b.set_base_domain(dm);
        // }

        // if domain_name.is_some() {
        //     info!(
        //         "virtual-hosted-style requests are enabled use domain_name {}",
        //         domain_name.as_ref().unwrap()
        //     );
        //     b.set_base_domain(domain_name.unwrap());
        // }

        b.build()
    };

    let rpc_service = NodeServiceServer::with_interceptor(make_server(), check_auth);

    tokio::spawn(async move {
        let hyper_service = service.into_shared();

        let hybrid_service = TowerToHyperService::new(
            tower::ServiceBuilder::new()
                .layer(CorsLayer::permissive())
                .service(hybrid(hyper_service, rpc_service)),
        );

        let http_server = ConnBuilder::new(TokioExecutor::new());
        let mut ctrl_c = std::pin::pin!(tokio::signal::ctrl_c());
        let graceful = hyper_util::server::graceful::GracefulShutdown::new();

        loop {
            let (socket, _) = tokio::select! {
                res = listener.accept() => {
                    match res {
                        Ok(conn) => conn,
                        Err(err) => {
                            tracing::error!("error accepting connection: {err}");
                            continue;
                        }
                    }
                }
                _ = ctrl_c.as_mut() => {
                    break;
                }
            };

            let conn = http_server.serve_connection(TokioIo::new(socket), hybrid_service.clone());
            let conn = graceful.watch(conn.into_owned());
            tokio::spawn(async move {
                let _ = conn.await;
            });
        }

        tokio::select! {
            () = graceful.shutdown() => {
                 tracing::debug!("Gracefully shutdown!");
            },
            () = tokio::time::sleep(std::time::Duration::from_secs(10)) => {
                 tracing::debug!("Waited 10 seconds for graceful shutdown, aborting...");
            }
        }
    });

    // init store
    let store = ECStore::new(server_address.clone(), endpoint_pools.clone())
        .await
        .map_err(|err| {
            error!("ECStore::new {:?}", &err);
            Error::from_string(err.to_string())
        })?;

    ECStore::init(store.clone()).await.map_err(|err| {
        error!("ECStore init faild {:?}", &err);
        Error::from_string(err.to_string())
    })?;
    debug!("init store success!");

    init_iam_sys(store.clone()).await.unwrap();

    new_global_notification_sys(endpoint_pools.clone()).await.map_err(|err| {
        error!("new_global_notification_sys faild {:?}", &err);
        Error::from_string(err.to_string())
    })?;

    // init scanner
    init_data_scanner().await;
    // init auto heal
    init_auto_heal().await;

    let srv_addr = format!("http://{}:{}", local_ip, server_port);
    init_console_cfg(&srv_addr);
    print_server_info();

    if opt.console_enable {
        debug!("console is enabled");
        let access_key = opt.access_key.clone();
        let secret_key = opt.secret_key.clone();
        let console_address = opt.console_address.clone();
        tokio::spawn(async move {
            console::start_static_file_server(&console_address, local_ip, &access_key, &secret_key).await;
        });
    }

    tokio::select! {
        _ = tokio::signal::ctrl_c() => {

        }
    }

    info!("server is stopped");
    Ok(())
}<|MERGE_RESOLUTION|>--- conflicted
+++ resolved
@@ -6,10 +6,7 @@
 mod logging;
 mod service;
 mod storage;
-<<<<<<< HEAD
-=======
 mod utils;
->>>>>>> a0fef99f
 
 use crate::auth::IAMAuth;
 use crate::console::{init_console_cfg, CONSOLE_CONFIG};
@@ -178,18 +175,12 @@
         // let mut b = S3ServiceBuilder::new(storage::ecfs::FS::new(server_address.clone(), endpoint_pools).await?);
         let mut b = S3ServiceBuilder::new(store.clone());
 
-<<<<<<< HEAD
-        //显示 info 信息
-        info!("authentication is enabled {}, {}", &opt.access_key, &opt.secret_key);
-        b.set_auth(IAMAuth::new(opt.access_key, opt.secret_key));
-=======
         let access_key = opt.access_key.clone();
         let secret_key = opt.secret_key.clone();
-        //显示info信息
+        //显示 info 信息
         debug!("authentication is enabled {}, {}", &access_key, &secret_key);
 
         b.set_auth(IAMAuth::new(access_key, secret_key));
->>>>>>> a0fef99f
 
         b.set_access(store.clone());
 
