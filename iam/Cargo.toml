--- conflicted
+++ resolved
@@ -30,13 +30,7 @@
 tracing.workspace = true
 madmin.workspace = true
 lazy_static.workspace = true
-<<<<<<< HEAD
-regex = "1.11.1"
-
-=======
 regex = { workspace = true }
-common.workspace = true
->>>>>>> cecde068
 
 [dev-dependencies]
 test-case.workspace = true