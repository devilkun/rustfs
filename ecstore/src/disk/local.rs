use super::{endpoint::Endpoint, error::DiskError, format::FormatV3};
use super::{
    DeleteOptions, DiskAPI, FileInfoVersions, FileReader, FileWriter, MetaCacheEntry, ReadMultipleReq, ReadMultipleResp,
    ReadOptions, RenameDataResp, VolumeInfo, WalkDirOptions,
};
use crate::disk::{LocalFileReader, LocalFileWriter, STORAGE_FORMAT_FILE};
use crate::{
    error::{Error, Result},
    file_meta::FileMeta,
    store_api::{FileInfo, RawFileInfo},
    utils,
};
use bytes::Bytes;
use path_absolutize::Absolutize;
use std::{
    fs::Metadata,
    path::{Path, PathBuf},
};
use time::OffsetDateTime;
use tokio::fs::{self, File};
use tokio::io::ErrorKind;
use tokio::sync::Mutex;
use tracing::{debug, warn};
use uuid::Uuid;

#[derive(Debug)]
pub struct FormatInfo {
    pub id: Option<Uuid>,
    pub _data: Vec<u8>,
    pub _file_info: Option<Metadata>,
    pub _last_check: Option<OffsetDateTime>,
}

impl FormatInfo {}

#[derive(Debug)]
pub struct LocalDisk {
    pub root: PathBuf,
    pub _format_path: PathBuf,
    pub format_info: Mutex<FormatInfo>,
    // pub id: Mutex<Option<Uuid>>,
    // pub format_data: Mutex<Vec<u8>>,
    // pub format_file_info: Mutex<Option<Metadata>>,
    // pub format_last_check: Mutex<Option<OffsetDateTime>>,
}

impl LocalDisk {
    pub async fn new(ep: &Endpoint, cleanup: bool) -> Result<Self> {
        let root = fs::canonicalize(ep.url.path()).await?;

        if cleanup {
            // TODO: 删除tmp数据
        }

        let format_path = Path::new(super::RUSTFS_META_BUCKET)
            .join(Path::new(super::FORMAT_CONFIG_FILE))
            .absolutize_virtually(&root)?
            .into_owned();

        let (format_data, format_meta) = read_file_exists(&format_path).await?;

        let mut id = None;
        // let mut format_legacy = false;
        let mut format_last_check = None;

        if !format_data.is_empty() {
            let s = format_data.as_slice();
            let fm = FormatV3::try_from(s)?;
            let (set_idx, disk_idx) = fm.find_disk_index_by_disk_id(fm.erasure.this)?;

            if Some(set_idx) != ep.set_idx || Some(disk_idx) != ep.disk_idx {
                return Err(Error::from(DiskError::InconsistentDisk));
            }

            id = Some(fm.erasure.this);
            // format_legacy = fm.erasure.distribution_algo == DistributionAlgoVersion::V1;
            format_last_check = Some(OffsetDateTime::now_utc());
        }

        let format_info = FormatInfo {
            id,
            _data: format_data,
            _file_info: format_meta,
            _last_check: format_last_check,
        };

        let disk = Self {
            root,
            _format_path: format_path,
            format_info: Mutex::new(format_info),
            // // format_legacy,
            // format_file_info: Mutex::new(format_meta),
            // format_data: Mutex::new(format_data),
            // format_last_check: Mutex::new(format_last_check),
        };

        disk.make_meta_volumes().await?;

        Ok(disk)
    }

    async fn make_meta_volumes(&self) -> Result<()> {
        let buckets = format!("{}/{}", super::RUSTFS_META_BUCKET, super::BUCKET_META_PREFIX);
        let multipart = format!("{}/{}", super::RUSTFS_META_BUCKET, "multipart");
        let config = format!("{}/{}", super::RUSTFS_META_BUCKET, "config");
        let tmp = format!("{}/{}", super::RUSTFS_META_BUCKET, "tmp");
        let defaults = vec![buckets.as_str(), multipart.as_str(), config.as_str(), tmp.as_str()];

        self.make_volumes(defaults).await
    }

    pub fn resolve_abs_path(&self, path: impl AsRef<Path>) -> Result<PathBuf> {
        Ok(path.as_ref().absolutize_virtually(&self.root)?.into_owned())
    }

    pub fn get_object_path(&self, bucket: &str, key: &str) -> Result<PathBuf> {
        let dir = Path::new(&bucket);
        let file_path = Path::new(&key);
        self.resolve_abs_path(dir.join(file_path))
    }

    pub fn get_bucket_path(&self, bucket: &str) -> Result<PathBuf> {
        let dir = Path::new(&bucket);
        self.resolve_abs_path(dir)
    }

    // /// Write to the filesystem atomically.
    // /// This is done by first writing to a temporary location and then moving the file.
    // pub(crate) async fn prepare_file_write<'a>(&self, path: &'a PathBuf) -> Result<FileWriter<'a>> {
    //     let tmp_path = self.get_object_path(RUSTFS_META_TMP_BUCKET, Uuid::new_v4().to_string().as_str())?;

    //     debug!("prepare_file_write tmp_path:{:?}, path:{:?}", &tmp_path, &path);

    //     let file = File::create(&tmp_path).await?;
    //     let writer = BufWriter::new(file);
    //     Ok(FileWriter {
    //         tmp_path,
    //         dest_path: path,
    //         writer,
    //         clean_tmp: true,
    //     })
    // }

    pub async fn rename_all(&self, src_data_path: &PathBuf, dst_data_path: &PathBuf, skip: &PathBuf) -> Result<()> {
        if !skip.starts_with(src_data_path) {
            fs::create_dir_all(dst_data_path.parent().unwrap_or(Path::new("/"))).await?;
        }

        debug!(
            "rename_all from \n {:?} \n to \n {:?} \n skip:{:?}",
            &src_data_path, &dst_data_path, &skip
        );

        fs::rename(&src_data_path, &dst_data_path).await?;

        Ok(())
    }

    pub async fn move_to_trash(&self, delete_path: &PathBuf, _recursive: bool, _immediate_purge: bool) -> Result<()> {
        let trash_path = self.get_object_path(super::RUSTFS_META_TMP_DELETED_BUCKET, Uuid::new_v4().to_string().as_str())?;
        if let Some(parent) = trash_path.parent() {
            if !parent.exists() {
                fs::create_dir_all(parent).await?;
            }
        }
        debug!("move_to_trash from:{:?} to {:?}", &delete_path, &trash_path);
        // TODO: 清空回收站
        if let Err(err) = fs::rename(&delete_path, &trash_path).await {
            match err.kind() {
                ErrorKind::NotFound => (),
                _ => {
                    warn!("delete_file rename {:?} err {:?}", &delete_path, &err);
                    return Err(Error::from(err));
                }
            }
        }

        // FIXME: 先清空回收站吧，有时间再添加判断逻辑

        if let Err(err) = {
            if trash_path.is_dir() {
                fs::remove_dir_all(&trash_path).await
            } else {
                fs::remove_file(&trash_path).await
            }
        } {
            match err.kind() {
                ErrorKind::NotFound => (),
                _ => {
                    warn!("delete_file remove trash {:?} err {:?}", &trash_path, &err);
                    return Err(Error::from(err));
                }
            }
        }

        // TODO: immediate
        Ok(())
    }

    // #[tracing::instrument(skip(self))]
    pub async fn delete_file(
        &self,
        base_path: &PathBuf,
        delete_path: &PathBuf,
        recursive: bool,
        immediate_purge: bool,
    ) -> Result<()> {
        debug!("delete_file {:?}\n base_path:{:?}", &delete_path, &base_path);

        if is_root_path(base_path) || is_root_path(delete_path) {
            debug!("delete_file skip {:?}", &delete_path);
            return Ok(());
        }

        if !delete_path.starts_with(base_path) || base_path == delete_path {
            debug!("delete_file skip {:?}", &delete_path);
            return Ok(());
        }

        if recursive {
            self.move_to_trash(delete_path, recursive, immediate_purge).await?;
        } else {
            if delete_path.is_dir() {
                debug!("delete_file remove_dir {:?}", &delete_path);
                if let Err(err) = fs::remove_dir(&delete_path).await {
<<<<<<< HEAD
                    debug!("delete_file remove_dir err {:?} err: {:?}", &delete_path, err);
=======
                    debug!("remove_dir err {:?} when {:?}", &err, &delete_path);
>>>>>>> 42abe26b
                    match err.kind() {
                        ErrorKind::NotFound => (),
                        // ErrorKind::DirectoryNotEmpty => (),
                        kind => {
                            if kind.to_string() != "directory not empty" {
                                warn!("delete_file remove_dir {:?} err {}", &delete_path, kind.to_string());
                                return Err(Error::from(err));
                            }
                        }
                    }
                }
                debug!("delete_file remove_dir done {:?}", &delete_path);
            } else {
                if let Err(err) = fs::remove_file(&delete_path).await {
                    debug!("remove_file err {:?} when {:?}", &err, &delete_path);
                    match err.kind() {
                        ErrorKind::NotFound => (),
                        _ => {
                            warn!("delete_file remove_file {:?}  err {:?}", &delete_path, &err);
                            return Err(Error::from(err));
                        }
                    }
                }
            }
        }

        if let Some(dir_path) = delete_path.parent() {
            Box::pin(self.delete_file(base_path, &PathBuf::from(dir_path), false, false)).await?;
        }

        debug!("delete_file done {:?}", &delete_path);
        Ok(())
    }

    /// read xl.meta raw data
    async fn read_raw(
        &self,
        bucket: &str,
        volume_dir: impl AsRef<Path>,
        path: impl AsRef<Path>,
        read_data: bool,
    ) -> Result<(Vec<u8>, OffsetDateTime)> {
        let meta_path = path.as_ref().join(Path::new(super::STORAGE_FORMAT_FILE));
        if read_data {
            self.read_all_data(bucket, volume_dir, meta_path).await
        } else {
            self.read_metadata_with_dmtime(meta_path).await
        }
    }

    async fn read_metadata_with_dmtime(&self, path: impl AsRef<Path>) -> Result<(Vec<u8>, OffsetDateTime)> {
        let (data, meta) = read_file_all(path).await?;

        let modtime = match meta.modified() {
            Ok(md) => OffsetDateTime::from(md),
            Err(_) => return Err(Error::msg("Not supported modified on this platform")),
        };

        Ok((data, modtime))
    }

    async fn read_all_data(
        &self,
        _bucket: &str,
        _volume_dir: impl AsRef<Path>,
        path: impl AsRef<Path>,
    ) -> Result<(Vec<u8>, OffsetDateTime)> {
        let (data, meta) = read_file_all(path).await?;

        let modtime = match meta.modified() {
            Ok(md) => OffsetDateTime::from(md),
            Err(_) => return Err(Error::msg("Not supported modified on this platform")),
        };

        Ok((data, modtime))
    }

    async fn delete_versions_internal(&self, volume: &str, path: &str, fis: &Vec<FileInfo>) -> Result<()> {
        let volume_dir = self.get_bucket_path(volume)?;
        let xlpath = self.get_object_path(volume, format!("{}/{}", path, super::STORAGE_FORMAT_FILE).as_str())?;

        let (data, _) = match self.read_all_data(volume, volume_dir.as_path(), &xlpath).await {
            Ok(res) => res,
            Err(_err) => {
                //  TODO: check if not found return err

                (Vec::new(), OffsetDateTime::UNIX_EPOCH)
            }
        };

        if data.is_empty() {
            return Err(Error::new(DiskError::FileNotFound));
        }

        let mut fm = FileMeta::default();

        fm.unmarshal_msg(&data)?;

        for fi in fis {
            let data_dir = fm.delete_version(fi)?;
            warn!("删除版本号 对应data_dir {:?}", &data_dir);
            if data_dir.is_some() {
                let dir_path = self.get_object_path(volume, format!("{}/{}", path, data_dir.unwrap().to_string()).as_str())?;
                self.move_to_trash(&dir_path, true, false).await?;
            }
        }

        // 没有版本了，删除xl.meta
        if fm.versions.is_empty() {
            warn!("没有版本了，删除xl.meta");

            self.delete_file(&volume_dir, &xlpath, true, false).await?;
            return Ok(());
        }

        // 更新xl.meta
        let buf = fm.marshal_msg()?;

        self.write_all(volume, format!("{}/{}", path, super::STORAGE_FORMAT_FILE).as_str(), buf)
            .await?;

        Ok(())
    }
}

fn is_root_path(path: impl AsRef<Path>) -> bool {
    path.as_ref().components().count() == 1 && path.as_ref().has_root()
}

// 过滤 std::io::ErrorKind::NotFound
pub async fn read_file_exists(path: impl AsRef<Path>) -> Result<(Vec<u8>, Option<Metadata>)> {
    let p = path.as_ref();
    let (data, meta) = match read_file_all(&p).await {
        Ok((data, meta)) => (data, Some(meta)),
        Err(e) => {
            if DiskError::FileNotFound.is(&e) {
                (Vec::new(), None)
            } else {
                return Err(e);
            }
        }
    };

    // let mut data = Vec::new();
    // if meta.is_some() {
    //     data = fs::read(&p).await?;
    // }

    Ok((data, meta))
}

pub async fn write_all_internal(p: impl AsRef<Path>, data: impl AsRef<[u8]>) -> Result<()> {
    // create top dir if not exists
    fs::create_dir_all(&p.as_ref().parent().unwrap_or_else(|| Path::new("."))).await?;

    fs::write(&p, data).await?;
    Ok(())
}

pub async fn read_file_all(path: impl AsRef<Path>) -> Result<(Vec<u8>, Metadata)> {
    let p = path.as_ref();
    let meta = read_file_metadata(&path).await?;

    let data = fs::read(&p).await?;

    Ok((data, meta))
}

pub async fn read_file_metadata(p: impl AsRef<Path>) -> Result<Metadata> {
    let meta = fs::metadata(&p).await.map_err(|e| match e.kind() {
        ErrorKind::NotFound => Error::from(DiskError::FileNotFound),
        ErrorKind::PermissionDenied => Error::from(DiskError::FileAccessDenied),
        _ => Error::from(e),
    })?;

    Ok(meta)
}

pub async fn check_volume_exists(p: impl AsRef<Path>) -> Result<()> {
    fs::metadata(&p).await.map_err(|e| match e.kind() {
        ErrorKind::NotFound => Error::from(DiskError::VolumeNotFound),
        ErrorKind::PermissionDenied => Error::from(DiskError::FileAccessDenied),
        _ => Error::from(e),
    })?;
    Ok(())
}

fn skip_access_checks(p: impl AsRef<str>) -> bool {
    let vols = [
        super::RUSTFS_META_TMP_DELETED_BUCKET,
        super::RUSTFS_META_TMP_BUCKET,
        super::RUSTFS_META_MULTIPART_BUCKET,
        super::RUSTFS_META_BUCKET,
    ];

    for v in vols.iter() {
        if p.as_ref().starts_with(v) {
            return true;
        }
    }

    false
}

#[async_trait::async_trait]
impl DiskAPI for LocalDisk {
    fn is_local(&self) -> bool {
        true
    }
    async fn close(&self) -> Result<()> {
        Ok(())
    }
    fn path(&self) -> PathBuf {
        self.root.clone()
    }

    async fn get_disk_id(&self) -> Option<Uuid> {
        warn!("local get_disk_id");
        // TODO: check format file
        let format_info = self.format_info.lock().await;

        format_info.id.clone()
        // TODO: 判断源文件id,是否有效
    }

    async fn set_disk_id(&self, id: Option<Uuid>) -> Result<()> {
        // 本地不需要设置
        let mut format_info = self.format_info.lock().await;
        format_info.id = id;
        Ok(())
    }

    #[must_use]
    async fn read_all(&self, volume: &str, path: &str) -> Result<Bytes> {
        let p = self.get_object_path(volume, path)?;
        let (data, _) = read_file_all(&p).await?;

        Ok(Bytes::from(data))
    }

    async fn write_all(&self, volume: &str, path: &str, data: Vec<u8>) -> Result<()> {
        let p = self.get_object_path(volume, path)?;

        write_all_internal(p, data).await?;

        Ok(())
    }

    async fn delete(&self, volume: &str, path: &str, opt: DeleteOptions) -> Result<()> {
        let vol_path = self.get_bucket_path(volume)?;
        if !skip_access_checks(volume) {
            check_volume_exists(&vol_path).await?;
        }

        let fpath = self.get_object_path(volume, path)?;

        self.delete_file(&vol_path, &fpath, opt.recursive, opt.immediate).await?;

        // if opt.recursive {
        //     let trash_path = self.get_object_path(RUSTFS_META_TMP_DELETED_BUCKET, Uuid::new_v4().to_string().as_str())?;
        //     fs::create_dir_all(&trash_path).await?;
        //     fs::rename(&fpath, &trash_path).await?;

        //     // TODO: immediate

        //     return Ok(());
        // }

        // fs::remove_file(fpath).await?;

        Ok(())
    }

    async fn rename_file(&self, src_volume: &str, src_path: &str, dst_volume: &str, dst_path: &str) -> Result<()> {
        let src_volume_path = self.get_bucket_path(src_volume)?;
        if !skip_access_checks(src_volume) {
            check_volume_exists(&src_volume_path).await?;
        }
        if !skip_access_checks(dst_volume) {
            let vol_path = self.get_bucket_path(dst_volume)?;
            check_volume_exists(&vol_path).await?;
        }

        let srcp = self.get_object_path(src_volume, src_path)?;
        let dstp = self.get_object_path(dst_volume, dst_path)?;

        let src_is_dir = srcp.is_dir();
        let dst_is_dir = dstp.is_dir();
        if !src_is_dir && dst_is_dir || src_is_dir && !dst_is_dir {
            return Err(Error::from(DiskError::FileAccessDenied));
        }

        // TODO: check path length

        if src_is_dir {
            // TODO: remove dst_dir
        }

        fs::create_dir_all(dstp.parent().unwrap_or_else(|| Path::new("."))).await?;

        let mut idx = 0;
        loop {
            if let Err(e) = fs::rename(&srcp, &dstp).await {
                if e.kind() == ErrorKind::NotFound && idx == 0 {
                    idx += 1;
                    continue;
                }
            };

            break;
        }

        if let Some(dir_path) = srcp.parent() {
            self.delete_file(&src_volume_path, &PathBuf::from(dir_path), false, false)
                .await?;
        }

        Ok(())
    }

    async fn create_file(&self, _origvolume: &str, volume: &str, path: &str, _file_size: usize) -> Result<FileWriter> {
        let volpath = self.get_bucket_path(&volume)?;
        // check exists
        fs::metadata(&volpath).await.map_err(|e| match e.kind() {
            ErrorKind::NotFound => Error::new(DiskError::VolumeNotFound),
            _ => Error::new(e),
        })?;

        let fpath = self.get_object_path(volume, path)?;

        debug!("CreateFile fpath: {:?}", fpath);

        if let Some(_dir_path) = fpath.parent() {
            fs::create_dir_all(&_dir_path).await?;
        }

        let file = File::create(&fpath).await?;

        Ok(FileWriter::Local(LocalFileWriter::new(file)))
        // Ok(FileWriter::new(file))

        // let mut writer = BufWriter::new(file);

        // io::copy(&mut r, &mut writer).await?;

        // Ok(())
    }
    // async fn append_file(&self, volume: &str, path: &str, mut r: DuplexStream) -> Result<File> {
    async fn append_file(&self, volume: &str, path: &str) -> Result<FileWriter> {
        let p = self.get_object_path(volume, path)?;

        if let Some(dir_path) = p.parent() {
            fs::create_dir_all(&dir_path).await?;
        }

        // debug!("append_file open {} {:?}", self.id(), &p);

        let file = File::options()
            .read(true)
            .create(true)
            .write(true)
            .append(true)
            .open(&p)
            .await?;

        Ok(FileWriter::Local(LocalFileWriter::new(file)))
        // Ok(FileWriter::new(file))

        // let mut writer = BufWriter::new(file);

        // io::copy(&mut r, &mut writer).await?;

        // debug!("append_file end {} {}", self.id(), path);
        // io::copy(&mut r, &mut file).await?;

        // Ok(())
    }
    async fn read_file(&self, volume: &str, path: &str) -> Result<FileReader> {
        let p = self.get_object_path(volume, path)?;

        debug!("read_file {:?}", &p);
        let file = File::options().read(true).open(&p).await?;

        Ok(FileReader::Local(LocalFileReader::new(file)))

        // file.seek(SeekFrom::Start(offset as u64)).await?;

        // let mut buffer = vec![0; length];

        // let bytes_read = file.read(&mut buffer).await?;

        // buffer.truncate(bytes_read);

        // Ok((buffer, bytes_read))
    }
    async fn list_dir(&self, _origvolume: &str, volume: &str, _dir_path: &str, _count: i32) -> Result<Vec<String>> {
        let p = self.get_bucket_path(volume)?;

        let mut entries = fs::read_dir(&p).await?;

        let mut volumes = Vec::new();

        while let Some(entry) = entries.next_entry().await? {
            if let Ok(_metadata) = entry.metadata().await {
                // if !metadata.is_dir() {
                //     continue;
                // }

                let name = entry.file_name().to_string_lossy().to_string();

                // let created = match metadata.created() {
                //     Ok(md) => OffsetDateTime::from(md),
                //     Err(_) => return Err(Error::msg("Not supported created on this platform")),
                // };

                volumes.push(name);
            }
        }

        Ok(volumes)
    }

    async fn walk_dir(&self, opts: WalkDirOptions) -> Result<Vec<MetaCacheEntry>> {
        let mut entries = self.list_dir("", &opts.bucket, &opts.base_dir, -1).await?;

        entries.sort();

        // 已读计数
        let objs_returned = 0;

        let bucket = opts.bucket.as_str();

        let mut metas = Vec::new();

        // 第一层过滤
        for entry in entries.iter() {
            // check limit
            if opts.limit > 0 && objs_returned >= opts.limit {
                return Ok(metas);
            }
            // check prefix
            if !opts.filter_prefix.is_empty() && !entry.starts_with(&opts.filter_prefix) {
                continue;
            }

            // warn!("walk_dir entry {}", entry);

            let mut meta = MetaCacheEntry {
                name: entry.clone(),
                ..Default::default()
            };

            let fpath = self.get_object_path(bucket, format!("{}/{}", &meta.name, STORAGE_FORMAT_FILE).as_str())?;

            let (fdata, _) = match self.read_metadata_with_dmtime(&fpath).await {
                Ok(res) => res,
                Err(_) => {
                    // TODO: check err
                    (Vec::new(), OffsetDateTime::UNIX_EPOCH)
                }
            };

            meta.metadata = fdata;

            metas.push(meta);
        }

        Ok(metas)
    }

    // #[tracing::instrument(skip(self))]
    async fn rename_data(
        &self,
        src_volume: &str,
        src_path: &str,
        fi: FileInfo,
        dst_volume: &str,
        dst_path: &str,
    ) -> Result<RenameDataResp> {
        let src_volume_path = self.get_bucket_path(src_volume)?;
        if !skip_access_checks(src_volume) {
            check_volume_exists(&src_volume_path).await?;
        }

        let dst_volume_path = self.get_bucket_path(dst_volume)?;
        if !skip_access_checks(dst_volume) {
            check_volume_exists(&dst_volume_path).await?;
        }

        // xl.meta路径
        let src_file_path = self.get_object_path(src_volume, format!("{}/{}", &src_path, super::STORAGE_FORMAT_FILE).as_str())?;
        let dst_file_path = self.get_object_path(dst_volume, format!("{}/{}", &dst_path, super::STORAGE_FORMAT_FILE).as_str())?;

        // data_dir 路径
        let (src_data_path, dst_data_path) = {
            let mut data_dir = String::new();
            if !fi.is_remote() {
                data_dir = utils::path::retain_slash(fi.data_dir.unwrap_or(Uuid::nil()).to_string().as_str());
            }

            if !data_dir.is_empty() {
                let src_data_path = self.get_object_path(
                    src_volume,
                    utils::path::retain_slash(format!("{}/{}", &src_path, data_dir).as_str()).as_str(),
                )?;
                let dst_data_path = self.get_object_path(dst_volume, format!("{}/{}", &dst_path, data_dir).as_str())?;

                (src_data_path, dst_data_path)
            } else {
                (PathBuf::new(), PathBuf::new())
            }
        };

        // 读旧xl.meta
        let mut meta = FileMeta::new();

        let (dst_buf, _) = read_file_exists(&dst_file_path).await?;
        if !dst_buf.is_empty() {
            // 有旧文件，加载
            match meta.unmarshal_msg(&dst_buf) {
                Ok(_) => {}
                Err(_) => meta = FileMeta::new(),
            }
        }

        let mut skip_parent = dst_volume_path.clone();
        if !dst_buf.is_empty() {
            skip_parent = PathBuf::from(&dst_file_path.parent().unwrap_or(Path::new("/")));
        }

        // 查找版本是否已存在
        let old_data_dir = meta
            .find_version(fi.version_id)
            .map(|(_, version)| {
                version
                    .get_data_dir()
                    .filter(|data_dir| meta.shard_data_dir_count(&fi.version_id, &Some(data_dir.clone())) == 0)
            })
            .unwrap_or_default();

        // 添加版本，写入xl.meta文件
        meta.add_version(fi.clone())?;

        let fm_data = meta.marshal_msg()?;

        // 写入xl.meta
        write_all_internal(&src_file_path, fm_data).await?;

        let no_inline = src_data_path.has_root() && fi.data.is_none() && fi.size > 0;
        if no_inline {
            self.rename_all(&src_data_path, &dst_data_path, &skip_parent).await?;
        }

        warn!("old_data_dir {:?}", old_data_dir);
        // 有旧目录，把old xl.meta存到旧目录里
        if old_data_dir.is_some() {
            self.write_all(
                &dst_volume,
                format!("{}/{}/{}", &dst_path, &old_data_dir.unwrap().to_string(), super::STORAGE_FORMAT_FILE).as_str(),
                dst_buf,
            )
            .await?;
        }

        if let Err(e) = self.rename_all(&src_file_path, &dst_file_path, &skip_parent).await {
            // 如果 失败删除目标目录
            let _ = self.delete_file(&dst_volume_path, &dst_data_path, false, false).await;
            return Err(e);
        }

        if src_volume != super::RUSTFS_META_MULTIPART_BUCKET {
            fs::remove_dir(&src_file_path.parent().unwrap()).await?;
        } else {
            self.delete_file(&src_volume_path, &PathBuf::from(src_file_path.parent().unwrap()), true, false)
                .await?;
        }

<<<<<<< HEAD
        Ok(RenameDataResp {
            old_data_dir: old_data_dir,
            sign: None, // TODO:
        })
=======
        Ok(RenameDataResp { old_data_dir })
>>>>>>> 42abe26b
    }

    async fn make_volumes(&self, volumes: Vec<&str>) -> Result<()> {
        for vol in volumes {
            if let Err(e) = self.make_volume(vol).await {
                match &e.downcast_ref::<DiskError>() {
                    Some(DiskError::VolumeExists) => Ok(()),
                    Some(_) => Err(e),
                    None => Err(e),
                }?;
            }
            // TODO: health check
        }
        Ok(())
    }
    async fn make_volume(&self, volume: &str) -> Result<()> {
        let p = self.get_bucket_path(volume)?;
        match File::open(&p).await {
            Ok(_) => (),
            Err(e) => match e.kind() {
                ErrorKind::NotFound => {
                    fs::create_dir_all(&p).await?;
                    return Ok(());
                }
                _ => return Err(Error::from(e)),
            },
        }

        Err(Error::from(DiskError::VolumeExists))
    }
    async fn list_volumes(&self) -> Result<Vec<VolumeInfo>> {
        let mut entries = fs::read_dir(&self.root).await?;

        let mut volumes = Vec::new();

        while let Some(entry) = entries.next_entry().await? {
            if let Ok(metadata) = entry.metadata().await {
                // if !metadata.is_dir() {
                //     continue;
                // }

                let name = entry.file_name().to_string_lossy().to_string();

                let created = match metadata.created() {
                    Ok(md) => Some(OffsetDateTime::from(md)),
                    Err(_) => {
                        warn!("Not supported created on this platform");
                        None
                    }
                };

                volumes.push(VolumeInfo { name, created });
            }
        }

        Ok(volumes)
    }
    async fn stat_volume(&self, volume: &str) -> Result<VolumeInfo> {
        let p = self.get_bucket_path(volume)?;

        let m = read_file_metadata(&p).await?;
        let modtime = match m.modified() {
            Ok(md) => Some(OffsetDateTime::from(md)),
            Err(_) => {
                warn!("Not supported modified on this platform");
                None
            }
        };

        Ok(VolumeInfo {
            name: volume.to_string(),
            created: modtime,
        })
    }

    async fn write_metadata(&self, _org_volume: &str, volume: &str, path: &str, fi: FileInfo) -> Result<()> {
        let p = self.get_object_path(volume, format!("{}/{}", path, super::STORAGE_FORMAT_FILE).as_str())?;

        warn!("write_metadata {:?} {:?}", &p, &fi);

        let mut meta = FileMeta::new();
        if !fi.fresh {
            let (buf, _) = read_file_exists(&p).await?;
            if !buf.is_empty() {
                let _ = meta.unmarshal_msg(&buf).map_err(|_| {
                    meta = FileMeta::new();
                    ()
                });
            }
        }

        meta.add_version(fi)?;

        let fm_data = meta.marshal_msg()?;

        write_all_internal(p, fm_data).await?;

        return Ok(());
    }

    async fn read_version(
        &self,
        _org_volume: &str,
        volume: &str,
        path: &str,
        version_id: &str,
        opts: &ReadOptions,
    ) -> Result<FileInfo> {
        let file_path = self.get_object_path(volume, path)?;
        let file_dir = self.get_bucket_path(volume)?;

        let read_data = opts.read_data;

        let (data, _) = self.read_raw(volume, file_dir, file_path, read_data).await?;

        let mut meta = FileMeta::default();
        meta.unmarshal_msg(&data)?;

        let fi = meta.into_fileinfo(volume, path, version_id, false, true)?;
        Ok(fi)
    }
    async fn read_xl(&self, volume: &str, path: &str, read_data: bool) -> Result<RawFileInfo> {
        let file_path = self.get_object_path(volume, path)?;
        let file_dir = self.get_bucket_path(volume)?;

        let (buf, _) = self.read_raw(volume, file_dir, file_path, read_data).await?;

        Ok(RawFileInfo { buf })
    }
    async fn delete_version(
        &self,
        volume: &str,
        path: &str,
        fi: FileInfo,
        force_del_marker: bool,
        opts: DeleteOptions,
    ) -> Result<RawFileInfo> {
        unimplemented!()
    }
    async fn delete_versions(
        &self,
        volume: &str,
        versions: Vec<FileInfoVersions>,
        _opts: DeleteOptions,
    ) -> Result<Vec<Option<Error>>> {
        let mut errs = Vec::with_capacity(versions.len());
        for _ in 0..versions.len() {
            errs.push(None);
        }

        for (i, ver) in versions.iter().enumerate() {
            if let Err(e) = self.delete_versions_internal(volume, ver.name.as_str(), &ver.versions).await {
                errs[i] = Some(e);
            } else {
                errs[i] = None;
            }
        }

        Ok(errs)
    }
    async fn read_multiple(&self, req: ReadMultipleReq) -> Result<Vec<ReadMultipleResp>> {
        let mut results = Vec::new();
        let mut found = 0;

        for v in req.files.iter() {
            let fpath = self.get_object_path(&req.bucket, format!("{}/{}", &req.prefix, v).as_str())?;
            let mut res = ReadMultipleResp {
                bucket: req.bucket.clone(),
                prefix: req.prefix.clone(),
                file: v.clone(),
                ..Default::default()
            };

            // if req.metadata_only {}
            match read_file_all(&fpath).await {
                Ok((data, meta)) => {
                    found += 1;

                    if req.max_size > 0 && data.len() > req.max_size {
                        res.exists = true;
                        res.error = format!("max size ({}) exceeded: {}", req.max_size, data.len());
                        results.push(res);
                        break;
                    }

                    res.exists = true;
                    res.data = data;
                    res.mod_time = match meta.modified() {
                        Ok(md) => Some(OffsetDateTime::from(md)),
                        Err(_) => {
                            warn!("Not supported modified on this platform");
                            None
                        }
                    };
                    results.push(res);

                    if req.max_results > 0 && found >= req.max_results {
                        break;
                    }
                }
                Err(e) => {
                    if !(DiskError::FileNotFound.is(&e) || DiskError::VolumeNotFound.is(&e)) {
                        res.exists = true;
                        res.error = e.to_string();
                    }

                    if req.abort404 && !res.exists {
                        results.push(res);
                        break;
                    }

                    results.push(res);
                }
            }
        }

        Ok(results)
    }

    async fn delete_volume(&self, volume: &str) -> Result<()> {
        let p = self.get_bucket_path(volume)?;

        // TODO: 不能用递归删除，如果目录下面有文件，返回errVolumeNotEmpty

        if let Err(err) = fs::remove_dir_all(&p).await {
            match err.kind() {
                ErrorKind::NotFound => (),
                // ErrorKind::DirectoryNotEmpty => (),
                kind => {
                    if kind.to_string() == "directory not empty" {
                        return Err(Error::new(DiskError::VolumeNotEmpty));
                    }

                    return Err(Error::from(err));
                }
            }
        }

        Ok(())
    }
}

#[cfg(test)]
mod test {

    use super::*;

    #[tokio::test]
    async fn test_skip_access_checks() {
        // let arr = Vec::new();

        let vols = [
            super::super::RUSTFS_META_TMP_DELETED_BUCKET,
            super::super::RUSTFS_META_TMP_BUCKET,
            super::super::RUSTFS_META_MULTIPART_BUCKET,
            super::super::RUSTFS_META_BUCKET,
        ];

        let paths: Vec<_> = vols.iter().map(|v| Path::new(v).join("test")).collect();

        for p in paths.iter() {
            assert!(skip_access_checks(p.to_str().unwrap()));
        }
    }

    #[tokio::test]
    async fn test_make_volume() {
        let p = "./testv";
        fs::create_dir_all(&p).await.unwrap();

        let ep = match Endpoint::try_from(p) {
            Ok(e) => e,
            Err(e) => {
                println!("{e}");
                return;
            }
        };

        let disk = LocalDisk::new(&ep, false).await.unwrap();

        let tmpp = disk
            .resolve_abs_path(Path::new(super::super::RUSTFS_META_TMP_DELETED_BUCKET))
            .unwrap();

        println!("ppp :{:?}", &tmpp);

        let volumes = vec!["a", "b", "c"];

        disk.make_volumes(volumes.clone()).await.unwrap();

        disk.make_volumes(volumes.clone()).await.unwrap();

        fs::remove_dir_all(&p).await.unwrap();
    }

    #[tokio::test]
    async fn test_delete_volume() {
        let p = "./testv";
        fs::create_dir_all(&p).await.unwrap();

        let ep = match Endpoint::try_from(p) {
            Ok(e) => e,
            Err(e) => {
                println!("{e}");
                return;
            }
        };

        let disk = LocalDisk::new(&ep, false).await.unwrap();

        let tmpp = disk
            .resolve_abs_path(Path::new(super::super::RUSTFS_META_TMP_DELETED_BUCKET))
            .unwrap();

        println!("ppp :{:?}", &tmpp);

        let volumes = vec!["a", "b", "c"];

        disk.make_volumes(volumes.clone()).await.unwrap();

        disk.delete_volume("a").await.unwrap();

        fs::remove_dir_all(&p).await.unwrap();
    }
}<|MERGE_RESOLUTION|>--- conflicted
+++ resolved
@@ -223,11 +223,7 @@
             if delete_path.is_dir() {
                 debug!("delete_file remove_dir {:?}", &delete_path);
                 if let Err(err) = fs::remove_dir(&delete_path).await {
-<<<<<<< HEAD
-                    debug!("delete_file remove_dir err {:?} err: {:?}", &delete_path, err);
-=======
                     debug!("remove_dir err {:?} when {:?}", &err, &delete_path);
->>>>>>> 42abe26b
                     match err.kind() {
                         ErrorKind::NotFound => (),
                         // ErrorKind::DirectoryNotEmpty => (),
@@ -805,14 +801,10 @@
                 .await?;
         }
 
-<<<<<<< HEAD
         Ok(RenameDataResp {
             old_data_dir: old_data_dir,
             sign: None, // TODO:
         })
-=======
-        Ok(RenameDataResp { old_data_dir })
->>>>>>> 42abe26b
     }
 
     async fn make_volumes(&self, volumes: Vec<&str>) -> Result<()> {
